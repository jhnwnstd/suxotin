# Suxotin's Vowel Identification Algorithm

## Overview
This repository hosts two implementations of Suxotin's algorithm, designed to distinguish vowels from consonants by analyzing their formal properties in texts. It is intended for use by both linguistics researchers and decipherment hobbyists. The algorithm utilizes statistical properties of letter combinations to classify characters based on their typical alternation patterns in various languages.

The exact reasons for the algorithm's effectiveness are not detailed in existing literature, underscoring the importance of further study.

Currently, both implementations effectively identify consonants, but they may mistakenly classify 'n' and 't' as vowels on occasion. Enhancements are needed to improve their robustness and to expand their usability with different text corpora.

## Background
Suxotin's algorithm was extensively tested in computer experiments across multiple languages including Russian, English, French, German, and Spanish, demonstrating robustness with minimal errors. Detailed descriptions of the algorithm are available in the `vowel-algorithm.sty` file.

## Features
- **Text Preprocessing**: Converts text to lowercase and removes non-alphabetic characters, preparing it for analysis.
- **Frequency Matrix Generation**: Creates a matrix to count transitions between each pair of characters within words.
- **Vowel and Consonant Separation**: Uses the generated matrix to determine the most likely vowels and consonants based on the frequency of their transitions.

## Repository Contents
- `suxotin.py`: Main Python script implementing Suxotin's algorithm using `numpy` for optimized matrix operations.
- `suxotin2.py`: Alternative implementation of Suxotin's algorithm using Python’s standard libraries, specifically `collections.defaultdict` and `Counter`.
- `sherlock_holmes.txt`: Sample text file for testing the algorithm.
- `vowel-algorithm.sty`: Contains two prose descriptions of Suxotin's algorithm.
- `README.md`: This file, providing an overview and usage instructions.

## Usage
<<<<<<< HEAD
The scripts can handle text input directly from files within the working directory. Here are the steps to run the scripts:
1. Ensure that Python is installed on your system.
2. To execute a script with a specified text source:
   - For `suxotin.py` (which requires numpy): `python suxotin.py sherlock_holmes.txt`
   - For `suxotin2.py`: `python suxotin2.py sherlock_holmes.txt`
=======
The script can handle text input directly from files within the working directory or from predefined NLTK corpora. Here are the steps to run the script:
1. Ensure you have Python and NLTK installed, and the required NLTK corpora are downloaded.
2. Execute `suxotin.py` with a specified text source:
   - For local files: `python suxotin.py sherlock_holmes.txt`
   - For NLTK corpora: `python suxotin.py gutenberg`
>>>>>>> 942fc9ff

## Installation
1. Clone this repository.
2. Install the necessary Python packages:
   ```
   pip install numpy
   ```
   Note: `numpy` is required for `suxotin.py`.<|MERGE_RESOLUTION|>--- conflicted
+++ resolved
@@ -23,19 +23,11 @@
 - `README.md`: This file, providing an overview and usage instructions.
 
 ## Usage
-<<<<<<< HEAD
 The scripts can handle text input directly from files within the working directory. Here are the steps to run the scripts:
 1. Ensure that Python is installed on your system.
 2. To execute a script with a specified text source:
    - For `suxotin.py` (which requires numpy): `python suxotin.py sherlock_holmes.txt`
    - For `suxotin2.py`: `python suxotin2.py sherlock_holmes.txt`
-=======
-The script can handle text input directly from files within the working directory or from predefined NLTK corpora. Here are the steps to run the script:
-1. Ensure you have Python and NLTK installed, and the required NLTK corpora are downloaded.
-2. Execute `suxotin.py` with a specified text source:
-   - For local files: `python suxotin.py sherlock_holmes.txt`
-   - For NLTK corpora: `python suxotin.py gutenberg`
->>>>>>> 942fc9ff
 
 ## Installation
 1. Clone this repository.
